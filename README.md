<<<<<<< HEAD
=======
# EasiScriptX (ESX)
#### EasiScriptX (ESX) is a high-performance domain-specific language (DSL) designed for AI/ML workflows. It simplifies the process of defining models, datasets, and training routines with a declarative syntax. ESX supports distributed training, pretrained models, advanced tensor operations, and extensibility for both research and production.
---
## Features
- Declarative Syntax: Write AI/ML workflows with simple, human-readable code.
- Advanced Tensor Operations: Includes matrix multiplication, convolution, pooling, normalization, and more.
- Distributed Training: Multi-GPU (via NCCL) and multi-node (via MPI) support.
- Pretrained Models: Load pretrained models using ONNX Runtime or PyTorch.
- Custom Loss Functions and Optimizers: Define your own loss functions and optimizers.
- Profiling and Debugging: Built-in tools for profiling and debugging.
- Autonomic Optimization: Optimize models with autonomic compression and multi-agent tuning.
- Extensibility: Add new layers, operations, and research features.



## Research Foundations and Implemented Features
EasiScriptX (ESX) is built on several key research papers and concepts to deliver a high-performance DSL for AI/ML workflows. Below are the research foundations and their implementations in ESX:

-  Transformers (Vaswani et al., "Attention is All You Need," 2017)
Relevance: Provides the foundation for the AttentionExpr in ast.hpp, enabling multi-head attention for small-to-medium LLMs.
Implementation:
The AttentionExpr struct (q, k, v, heads, dim) maps to PyTorch’s torch::nn::MultiheadAttention for efficient attention computation.
Used for transformer-based models in ESX scripts (e.g., attention(q, k, v, heads=8, dim=64)).

-  Distributed Training (Li et al., "PyTorch Distributed: Experiences on Accelerating Data Parallel Training," 2020)
Relevance: Guides the Distributed class in distributed.hpp, supporting multi-GPU (NCCL) and multi-node (MPI) training.
Implementation:
init_multi_gpu and init_multi_node use NCCL (ncclCommInitAll) and MPI (MPI_Init, MPI_Allreduce) for gradient aggregation, as seen in aggregate_gradients.
The new DistributeStmt in ast.hpp supports distribute(gpus: N) { ... }.

- Model Compression (Han et al., "Deep Compression: Compressing Deep Neural Networks," 2015)
Relevance: Underpins QuantizeExpr and PruneExpr in ast.hpp for model compression (quantization, pruning).
Implementation:
QuantizeExpr (bits, aware) supports post-training quantization (e.g., 8-bit).
PruneExpr (ratio) supports weight pruning.
These map to PyTorch/ONNX Runtime operations in interpreter.hpp.

- Autonomic Computing (Kephart and Chess, "The Vision of Autonomic Computing," 2003)
Relevance: Inspires AutonomicStmt and AgentTuneStmt in ast.hpp for multi-agent optimization.
Implementation:
AutonomicStmt wraps statements for self-optimizing execution (e.g., hyperparameter tuning).
AgentTuneStmt (fn, agents, target) simulates multi-agent tuning (stubbed for v1.0).

- ONNX (Bai et al., "ONNX: Open Neural Network Exchange," 2019)
Relevance: Enables model interoperability for .pt (PyTorch), .pb (TensorFlow via ONNX), and .onnx models.
Implementation:
ImportExpr in ast.hpp supports load_pretrained(name) for ONNX Runtime model loading.
USE_ONNX in config.hpp enables this feature.

### Implemented Features in ESX (v1.0)
- Core DSL:
Declarative syntax for models, tensors, and training (e.g., model mymodel { ... }, train(mymodel, mnist, ...)).
Supported by ast.hpp (ModelExpr, TrainStmt, Decl, Program).
- Tensor Operations:
Supported operations: matmul, conv2d, maxpool, batchnorm, layernorm, attention, tokenize, visualize.
Implemented via MatmulExpr, Conv2dExpr, MaxPoolExpr, BatchNormExpr, LayerNormExpr, AttentionExpr, TokenizeExpr, VisualizeExpr, DenseExpr in ast.hpp.
dataset.hpp supports tokenize with JSON vocab.
- Training:
Optimizers: SGD, Adam, LAMB, AdaFactor (via TrainStmt::opt and opt_params).
Loss functions: MSE, cross-entropy, Huber, hinge (TrainStmt::loss).
Devices: CPU, GPU (TrainStmt::device).
Distributed Training:
Multi-GPU (NCCL) and multi-node (MPI) via DistributeStmt and distributed.hpp (init_multi_gpu, init_multi_node, aggregate_gradients).
CPU fallback for unsupported GPUs in init_multi_gpu.
- Pretrained Models:
Load .pt, .pb (via ONNX), .onnx models using ImportExpr and USE_ONNX/USE_TENSORFLOW in config.hpp.
- Datasets:
Streaming datasets via DatasetExpr and dataset.hpp (load, next_batch).
Basic tokenization via TokenizeExpr and dataset.hpp::tokenize.
- Optimization:
Quantization (QuantizeExpr), pruning (PruneExpr), gradient checkpointing (stub in distributed.hpp::checkpoint_gradients).
Autonomic tuning (AutonomicStmt, AgentTuneStmt).
- Profiling:
Execution time and memory usage via ProfileStmt and USE_PROFILING in config.hpp.




### Installation
- Dependencies
   - Required:
      - C++20-compatible compiler (e.g., GCC, Clang, MSVC)
      - Boost (1.75+)
      - Eigen (3.4+)
      - ONNX Runtime
      - OpenMPI (for distributed training)
- Optional:
      - CUDA (for GPU acceleration)

### Language Syntax
-  Variable Declaration:
```
    let <variable_name> = <expression>;
```
 example: 
```
let a = tensor([[1, 2], [3, 4]]);
let b = tensor([[5, 6], [7, 8]]);
```

----
- Tensor Opertations
  - Matrix Multiplication
    ```
    let c = a @ b;
    ```
---     
- Convolutions
  ```
  let conv = conv2d(input, kernel, stride=1, padding=same);
  ```
---   
- Model Definition
```
model <model_name> {
    layer dense(units=128, activation=relu);
    layer dropout(rate=0.5);
    layer dense(units=10, activation=softmax);
}
```
--- 
- Training a Model

```
train(<model>, <dataset>, loss: <loss_function>, opt: <optimizer>, epochs: <number>, device: <device>);
```

example
```
train(mymodel, mnist, loss: ce, opt: adam(lr=0.001), epochs: 10, device: gpu);
```
---

- Distributed Training
```
distribute(gpus: <number>) {
    <training_code>
}
```

example
```
distribute(gpus: 2) {
    train(mymodel, mnist, loss: ce, opt: adam(lr=0.001), epochs: 5);
}
```
---
- Pretrained Models
  ```
  let model = load_pretrained("<model_name>");
  ```

  example
  
  ```
  let model = load_pretrained("resnet50");
  
  ```
---

- Custom Loss Functions

```
fn <loss_name>(<parameters>) {
    return <expression>;
}
```

example

```
fn custom_loss(pred, true_val) {
    return mean((pred - true_val)^2);
}
```

---

- Autonomic Optimization
 
  ```
  
  with autonomic {
    <training_code>
                  }

  ```

  example
  ```
  with autonomic {
    train(mymodel, mnist, loss: ce, opt: adam(lr=0.001), epochs: 10, device: gpu);
                 }
  ```
---
### License
EasiScriptX is licensed under the MIT License. See LICENSE.txt for details.

  

  

  
    

>>>>>>> 6a130a13
<|MERGE_RESOLUTION|>--- conflicted
+++ resolved
@@ -1,5 +1,3 @@
-<<<<<<< HEAD
-=======
 # EasiScriptX (ESX)
 #### EasiScriptX (ESX) is a high-performance domain-specific language (DSL) designed for AI/ML workflows. It simplifies the process of defining models, datasets, and training routines with a declarative syntax. ESX supports distributed training, pretrained models, advanced tensor operations, and extensibility for both research and production.
 ---
@@ -204,5 +202,3 @@
 
   
     
-
->>>>>>> 6a130a13
